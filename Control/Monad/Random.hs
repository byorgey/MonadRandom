{-# LANGUAGE Trustworthy #-}

{- |
Module       :  Control.Monad.Random
Copyright    :  (c) Cale Gibbard 2006-2007,
                (c) Russell O'Connor, Dan Doel and Remi Turk 2006,
                (c) Eric Kidd 2007
License      :  MIT-style (see the file LICENSE)

Maintainer   :  byorgey@gmail.com
Stability    :  experimental
Portability  :  non-portable (multi-param classes, functional dependencies, undecidable instances)

Declaration of MonadRandom and MonadSplit classes.
-}

<<<<<<< HEAD
module Control.Monad.Random (
    module System.Random,
    module Control.Monad.Random.Class,
    evalRandT,
    runRandT,
    evalRand,
    runRand,
    evalRandIO,
    fromList,
    uniform,
    uniformMay,
    Rand, RandT, -- but not the data constructors
    -- * Special lift functions
    liftRand,
    liftRandT
    -- * Example
    -- $RandExample
    ) where

import           Control.Applicative
import           Control.Arrow
import           Control.Monad                ()
import           Control.Monad.Cont
import           Control.Monad.Error
import           Control.Monad.Identity
import           Control.Monad.Random.Class
import           Control.Monad.Reader
import qualified Control.Monad.RWS.Lazy       as RWSL
import qualified Control.Monad.RWS.Strict     as RWSS
import           Control.Monad.State
import qualified Control.Monad.State.Lazy     as SL
import qualified Control.Monad.State.Strict   as SS
import           Control.Monad.Trans          ()
import           Control.Monad.Trans.Except
import           Control.Monad.Trans.Identity
import           Control.Monad.Trans.Maybe
import           Control.Monad.Writer.Class
import qualified Control.Monad.Writer.Lazy    as WL
import qualified Control.Monad.Writer.Strict  as WS
import           Data.Monoid                  (Monoid)
import           System.Random

-- | A monad transformer which adds a random number generator to an
-- existing monad.
newtype RandT g m a = RandT (StateT g m a)
    deriving (Functor, Monad, MonadPlus, MonadTrans, MonadIO, MonadFix, MonadReader r, MonadWriter w)

instance (Functor m, Monad m) => Applicative (RandT g m) where
  pure = return
  (<*>) = ap

instance (Functor m, MonadPlus m) => Alternative (RandT g m) where
  empty = mzero
  (<|>) = mplus

-- | Lift arbitrary action to RandT
liftRandT :: (g -> m (a, g)) -- ^ action returning value and new generator state
             -> RandT g m a
liftRandT = RandT . StateT

-- | Lift arbitrary action to Rand
liftRand :: (g -> (a, g)) -- ^ action returning value and new generator state
            -> Rand g a
liftRand = RandT . state

instance (Monad m, RandomGen g) => MonadRandom (RandT g m) where
    getRandom = RandT . state $ random
    getRandoms = RandT . state $ first randoms . split
    getRandomR (x,y) = RandT . state $ randomR (x,y)
    getRandomRs (x,y) = RandT . state $
                            first (randomRs (x,y)) . split

instance (Monad m, RandomGen g) => MonadSplit g (RandT g m) where
    getSplit = RandT . state $ split

-- | Evaluate a RandT computation using the generator @g@.  Note that the
-- generator @g@ is not returned, so there's no way to recover the
-- updated version of @g@.
evalRandT :: (Monad m) => RandT g m a -> g -> m a
evalRandT (RandT x) g = evalStateT x g

-- | Run a RandT computation using the generator @g@, returning the result and
-- the updated generator.
runRandT  :: RandT g m a -> g -> m (a, g)
runRandT (RandT x) g = runStateT x g

-- | A basic random monad.
type Rand g = RandT g Identity

-- | Evaluate a random computation using the generator @g@.  Note that the
-- generator @g@ is not returned, so there's no way to recover the
-- updated version of @g@.
evalRand :: Rand g a -> g -> a
evalRand x g = runIdentity (evalRandT x g)

-- | Run a random computation using the generator @g@, returning the result
-- and the updated generator.
runRand :: Rand g a -> g -> (a, g)
runRand x g = runIdentity (runRandT x g)

-- | Evaluate a random computation in the IO monad, splitting the global standard generator to get a new one for the computation.
evalRandIO :: Rand StdGen a -> IO a
evalRandIO x = fmap (evalRand x) newStdGen

-- | Sample a random value from a weighted list.  The total weight of all
-- elements must not be 0.
fromList :: (MonadRandom m) => [(a,Rational)] -> m a
fromList [] = error "MonadRandom.fromList called with empty list"
fromList [(x,_)] = return x
fromList xs = do
  -- TODO: Do we want to be able to use floats as weights?
  -- TODO: Better error message if weights sum to 0.
  let s = (fromRational (sum (map snd xs))) :: Double -- total weight
      cs = scanl1 (\(_,q) (y,s') -> (y, s'+q)) xs       -- cumulative weight
  p <- liftM toRational $ getRandomR (0.0,s)
  return . fst . head $ dropWhile (\(_,q) -> q < p) cs

-- | Sample a value from a uniform distribution of a list of elements.
uniform :: (MonadRandom m) => [a] -> m a
uniform = fromList . fmap (flip (,) 1)

-- | Sample a value from a uniform distribution of a list of elements if that list is not empty.
uniformMay :: (MonadRandom m) => [a] -> m (Maybe a)
uniformMay [] = return Nothing
uniformMay xs = liftM Just (uniform xs)

instance (MonadRandom m) => MonadRandom (IdentityT m) where
    getRandom = lift getRandom
    getRandomR = lift . getRandomR
    getRandoms = lift getRandoms
    getRandomRs = lift . getRandomRs

instance (MonadRandom m) => MonadRandom (SL.StateT s m) where
    getRandom = lift getRandom
    getRandomR = lift . getRandomR
    getRandoms = lift getRandoms
    getRandomRs = lift . getRandomRs

instance (MonadRandom m) => MonadRandom (SS.StateT s m) where
    getRandom = lift getRandom
    getRandomR = lift . getRandomR
    getRandoms = lift getRandoms
    getRandomRs = lift . getRandomRs

instance (MonadRandom m, Monoid w) => MonadRandom (WL.WriterT w m) where
    getRandom = lift getRandom
    getRandomR = lift . getRandomR
    getRandoms = lift getRandoms
    getRandomRs = lift . getRandomRs

instance (MonadRandom m, Monoid w) => MonadRandom (WS.WriterT w m) where
    getRandom = lift getRandom
    getRandomR = lift . getRandomR
    getRandoms = lift getRandoms
    getRandomRs = lift . getRandomRs

instance (MonadRandom m) => MonadRandom (ReaderT r m) where
    getRandom = lift getRandom
    getRandomR = lift . getRandomR
    getRandoms = lift getRandoms
    getRandomRs = lift . getRandomRs

instance (MonadRandom m, Monoid w) => MonadRandom (RWSL.RWST r w s m) where
    getRandom = lift getRandom
    getRandomR = lift . getRandomR
    getRandoms = lift getRandoms
    getRandomRs = lift . getRandomRs

instance (MonadRandom m, Monoid w) => MonadRandom (RWSS.RWST r w s m) where
    getRandom = lift getRandom
    getRandomR = lift . getRandomR
    getRandoms = lift getRandoms
    getRandomRs = lift . getRandomRs

instance (MonadRandom m) => MonadRandom (ExceptT e m) where
    getRandom = lift getRandom
    getRandomR = lift . getRandomR
    getRandoms = lift getRandoms
    getRandomRs = lift . getRandomRs

instance (Error e, MonadRandom m) => MonadRandom (ErrorT e m) where
    getRandom = lift getRandom
    getRandomR = lift . getRandomR
    getRandoms = lift getRandoms
    getRandomRs = lift . getRandomRs

instance (MonadRandom m) => MonadRandom (MaybeT m) where
    getRandom = lift getRandom
    getRandomR = lift . getRandomR
    getRandoms = lift getRandoms
    getRandomRs = lift . getRandomRs

instance MonadRandom m => MonadRandom (ContT r m) where
    getRandom = lift getRandom
    getRandomR = lift . getRandomR
    getRandoms = lift getRandoms
    getRandomRs = lift . getRandomRs

instance (MonadSplit g m) => MonadSplit g (IdentityT m) where
    getSplit = lift getSplit

instance (MonadSplit g m) => MonadSplit g (SL.StateT s m) where
    getSplit = lift getSplit

instance (MonadSplit g m) => MonadSplit g (SS.StateT s m) where
    getSplit = lift getSplit

instance (MonadSplit g m, Monoid w) => MonadSplit g (WL.WriterT w m) where
    getSplit = lift getSplit

instance (MonadSplit g m, Monoid w) => MonadSplit g (WS.WriterT w m) where
    getSplit = lift getSplit

instance (MonadSplit g m) => MonadSplit g (ReaderT r m) where
    getSplit = lift getSplit

instance (MonadSplit g m, Monoid w) => MonadSplit g (RWSL.RWST r w s m) where
    getSplit = lift getSplit

instance (MonadSplit g m, Monoid w) => MonadSplit g (RWSS.RWST r w s m) where
    getSplit = lift getSplit

instance (MonadSplit g m) => MonadSplit g (ExceptT e m) where
    getSplit = lift getSplit

instance (Error e, MonadSplit g m) => MonadSplit g (ErrorT e m) where
    getSplit = lift getSplit

instance (MonadSplit g m) => MonadSplit g (MaybeT m) where
    getSplit = lift getSplit

instance (MonadSplit g m) => MonadSplit g (ContT r m) where
    getSplit = lift getSplit

instance (MonadState s m) => MonadState s (RandT g m) where
    get = lift get
    put = lift . put

instance MonadRandom IO where
    getRandom = randomIO
    getRandomR = randomRIO
    getRandoms = fmap randoms newStdGen
    getRandomRs b = fmap (randomRs b) newStdGen

instance MonadSplit StdGen IO where
    getSplit = newStdGen

{- $RandExample

The @die@ function simulates the roll of a die, picking a number between 1
and 6, inclusive, and returning it in the 'Rand' monad.  Notice that this
code will work with any source of random numbers @g@.

>die :: (RandomGen g) => Rand g Int
>die = getRandomR (1,6)

The @dice@ function uses @replicate@ and @sequence@ to simulate the roll of
@n@ dice.

>dice :: (RandomGen g) => Int -> Rand g [Int]
>dice n = sequence (replicate n die)

To extract a value from the 'Rand' monad, we can can use 'evalRandIO'.

>main = do
>  values <- evalRandIO (dice 2)
>  putStrLn (show values)

-}
=======
module Control.Monad.Random
    ( module Control.Monad.Random.Lazy,
    ) where

import Control.Monad.Random.Lazy
>>>>>>> 5b36cb15
<|MERGE_RESOLUTION|>--- conflicted
+++ resolved
@@ -14,280 +14,8 @@
 Declaration of MonadRandom and MonadSplit classes.
 -}
 
-<<<<<<< HEAD
-module Control.Monad.Random (
-    module System.Random,
-    module Control.Monad.Random.Class,
-    evalRandT,
-    runRandT,
-    evalRand,
-    runRand,
-    evalRandIO,
-    fromList,
-    uniform,
-    uniformMay,
-    Rand, RandT, -- but not the data constructors
-    -- * Special lift functions
-    liftRand,
-    liftRandT
-    -- * Example
-    -- $RandExample
-    ) where
-
-import           Control.Applicative
-import           Control.Arrow
-import           Control.Monad                ()
-import           Control.Monad.Cont
-import           Control.Monad.Error
-import           Control.Monad.Identity
-import           Control.Monad.Random.Class
-import           Control.Monad.Reader
-import qualified Control.Monad.RWS.Lazy       as RWSL
-import qualified Control.Monad.RWS.Strict     as RWSS
-import           Control.Monad.State
-import qualified Control.Monad.State.Lazy     as SL
-import qualified Control.Monad.State.Strict   as SS
-import           Control.Monad.Trans          ()
-import           Control.Monad.Trans.Except
-import           Control.Monad.Trans.Identity
-import           Control.Monad.Trans.Maybe
-import           Control.Monad.Writer.Class
-import qualified Control.Monad.Writer.Lazy    as WL
-import qualified Control.Monad.Writer.Strict  as WS
-import           Data.Monoid                  (Monoid)
-import           System.Random
-
--- | A monad transformer which adds a random number generator to an
--- existing monad.
-newtype RandT g m a = RandT (StateT g m a)
-    deriving (Functor, Monad, MonadPlus, MonadTrans, MonadIO, MonadFix, MonadReader r, MonadWriter w)
-
-instance (Functor m, Monad m) => Applicative (RandT g m) where
-  pure = return
-  (<*>) = ap
-
-instance (Functor m, MonadPlus m) => Alternative (RandT g m) where
-  empty = mzero
-  (<|>) = mplus
-
--- | Lift arbitrary action to RandT
-liftRandT :: (g -> m (a, g)) -- ^ action returning value and new generator state
-             -> RandT g m a
-liftRandT = RandT . StateT
-
--- | Lift arbitrary action to Rand
-liftRand :: (g -> (a, g)) -- ^ action returning value and new generator state
-            -> Rand g a
-liftRand = RandT . state
-
-instance (Monad m, RandomGen g) => MonadRandom (RandT g m) where
-    getRandom = RandT . state $ random
-    getRandoms = RandT . state $ first randoms . split
-    getRandomR (x,y) = RandT . state $ randomR (x,y)
-    getRandomRs (x,y) = RandT . state $
-                            first (randomRs (x,y)) . split
-
-instance (Monad m, RandomGen g) => MonadSplit g (RandT g m) where
-    getSplit = RandT . state $ split
-
--- | Evaluate a RandT computation using the generator @g@.  Note that the
--- generator @g@ is not returned, so there's no way to recover the
--- updated version of @g@.
-evalRandT :: (Monad m) => RandT g m a -> g -> m a
-evalRandT (RandT x) g = evalStateT x g
-
--- | Run a RandT computation using the generator @g@, returning the result and
--- the updated generator.
-runRandT  :: RandT g m a -> g -> m (a, g)
-runRandT (RandT x) g = runStateT x g
-
--- | A basic random monad.
-type Rand g = RandT g Identity
-
--- | Evaluate a random computation using the generator @g@.  Note that the
--- generator @g@ is not returned, so there's no way to recover the
--- updated version of @g@.
-evalRand :: Rand g a -> g -> a
-evalRand x g = runIdentity (evalRandT x g)
-
--- | Run a random computation using the generator @g@, returning the result
--- and the updated generator.
-runRand :: Rand g a -> g -> (a, g)
-runRand x g = runIdentity (runRandT x g)
-
--- | Evaluate a random computation in the IO monad, splitting the global standard generator to get a new one for the computation.
-evalRandIO :: Rand StdGen a -> IO a
-evalRandIO x = fmap (evalRand x) newStdGen
-
--- | Sample a random value from a weighted list.  The total weight of all
--- elements must not be 0.
-fromList :: (MonadRandom m) => [(a,Rational)] -> m a
-fromList [] = error "MonadRandom.fromList called with empty list"
-fromList [(x,_)] = return x
-fromList xs = do
-  -- TODO: Do we want to be able to use floats as weights?
-  -- TODO: Better error message if weights sum to 0.
-  let s = (fromRational (sum (map snd xs))) :: Double -- total weight
-      cs = scanl1 (\(_,q) (y,s') -> (y, s'+q)) xs       -- cumulative weight
-  p <- liftM toRational $ getRandomR (0.0,s)
-  return . fst . head $ dropWhile (\(_,q) -> q < p) cs
-
--- | Sample a value from a uniform distribution of a list of elements.
-uniform :: (MonadRandom m) => [a] -> m a
-uniform = fromList . fmap (flip (,) 1)
-
--- | Sample a value from a uniform distribution of a list of elements if that list is not empty.
-uniformMay :: (MonadRandom m) => [a] -> m (Maybe a)
-uniformMay [] = return Nothing
-uniformMay xs = liftM Just (uniform xs)
-
-instance (MonadRandom m) => MonadRandom (IdentityT m) where
-    getRandom = lift getRandom
-    getRandomR = lift . getRandomR
-    getRandoms = lift getRandoms
-    getRandomRs = lift . getRandomRs
-
-instance (MonadRandom m) => MonadRandom (SL.StateT s m) where
-    getRandom = lift getRandom
-    getRandomR = lift . getRandomR
-    getRandoms = lift getRandoms
-    getRandomRs = lift . getRandomRs
-
-instance (MonadRandom m) => MonadRandom (SS.StateT s m) where
-    getRandom = lift getRandom
-    getRandomR = lift . getRandomR
-    getRandoms = lift getRandoms
-    getRandomRs = lift . getRandomRs
-
-instance (MonadRandom m, Monoid w) => MonadRandom (WL.WriterT w m) where
-    getRandom = lift getRandom
-    getRandomR = lift . getRandomR
-    getRandoms = lift getRandoms
-    getRandomRs = lift . getRandomRs
-
-instance (MonadRandom m, Monoid w) => MonadRandom (WS.WriterT w m) where
-    getRandom = lift getRandom
-    getRandomR = lift . getRandomR
-    getRandoms = lift getRandoms
-    getRandomRs = lift . getRandomRs
-
-instance (MonadRandom m) => MonadRandom (ReaderT r m) where
-    getRandom = lift getRandom
-    getRandomR = lift . getRandomR
-    getRandoms = lift getRandoms
-    getRandomRs = lift . getRandomRs
-
-instance (MonadRandom m, Monoid w) => MonadRandom (RWSL.RWST r w s m) where
-    getRandom = lift getRandom
-    getRandomR = lift . getRandomR
-    getRandoms = lift getRandoms
-    getRandomRs = lift . getRandomRs
-
-instance (MonadRandom m, Monoid w) => MonadRandom (RWSS.RWST r w s m) where
-    getRandom = lift getRandom
-    getRandomR = lift . getRandomR
-    getRandoms = lift getRandoms
-    getRandomRs = lift . getRandomRs
-
-instance (MonadRandom m) => MonadRandom (ExceptT e m) where
-    getRandom = lift getRandom
-    getRandomR = lift . getRandomR
-    getRandoms = lift getRandoms
-    getRandomRs = lift . getRandomRs
-
-instance (Error e, MonadRandom m) => MonadRandom (ErrorT e m) where
-    getRandom = lift getRandom
-    getRandomR = lift . getRandomR
-    getRandoms = lift getRandoms
-    getRandomRs = lift . getRandomRs
-
-instance (MonadRandom m) => MonadRandom (MaybeT m) where
-    getRandom = lift getRandom
-    getRandomR = lift . getRandomR
-    getRandoms = lift getRandoms
-    getRandomRs = lift . getRandomRs
-
-instance MonadRandom m => MonadRandom (ContT r m) where
-    getRandom = lift getRandom
-    getRandomR = lift . getRandomR
-    getRandoms = lift getRandoms
-    getRandomRs = lift . getRandomRs
-
-instance (MonadSplit g m) => MonadSplit g (IdentityT m) where
-    getSplit = lift getSplit
-
-instance (MonadSplit g m) => MonadSplit g (SL.StateT s m) where
-    getSplit = lift getSplit
-
-instance (MonadSplit g m) => MonadSplit g (SS.StateT s m) where
-    getSplit = lift getSplit
-
-instance (MonadSplit g m, Monoid w) => MonadSplit g (WL.WriterT w m) where
-    getSplit = lift getSplit
-
-instance (MonadSplit g m, Monoid w) => MonadSplit g (WS.WriterT w m) where
-    getSplit = lift getSplit
-
-instance (MonadSplit g m) => MonadSplit g (ReaderT r m) where
-    getSplit = lift getSplit
-
-instance (MonadSplit g m, Monoid w) => MonadSplit g (RWSL.RWST r w s m) where
-    getSplit = lift getSplit
-
-instance (MonadSplit g m, Monoid w) => MonadSplit g (RWSS.RWST r w s m) where
-    getSplit = lift getSplit
-
-instance (MonadSplit g m) => MonadSplit g (ExceptT e m) where
-    getSplit = lift getSplit
-
-instance (Error e, MonadSplit g m) => MonadSplit g (ErrorT e m) where
-    getSplit = lift getSplit
-
-instance (MonadSplit g m) => MonadSplit g (MaybeT m) where
-    getSplit = lift getSplit
-
-instance (MonadSplit g m) => MonadSplit g (ContT r m) where
-    getSplit = lift getSplit
-
-instance (MonadState s m) => MonadState s (RandT g m) where
-    get = lift get
-    put = lift . put
-
-instance MonadRandom IO where
-    getRandom = randomIO
-    getRandomR = randomRIO
-    getRandoms = fmap randoms newStdGen
-    getRandomRs b = fmap (randomRs b) newStdGen
-
-instance MonadSplit StdGen IO where
-    getSplit = newStdGen
-
-{- $RandExample
-
-The @die@ function simulates the roll of a die, picking a number between 1
-and 6, inclusive, and returning it in the 'Rand' monad.  Notice that this
-code will work with any source of random numbers @g@.
-
->die :: (RandomGen g) => Rand g Int
->die = getRandomR (1,6)
-
-The @dice@ function uses @replicate@ and @sequence@ to simulate the roll of
-@n@ dice.
-
->dice :: (RandomGen g) => Int -> Rand g [Int]
->dice n = sequence (replicate n die)
-
-To extract a value from the 'Rand' monad, we can can use 'evalRandIO'.
-
->main = do
->  values <- evalRandIO (dice 2)
->  putStrLn (show values)
-
--}
-=======
 module Control.Monad.Random
     ( module Control.Monad.Random.Lazy,
     ) where
 
-import Control.Monad.Random.Lazy
->>>>>>> 5b36cb15
+import Control.Monad.Random.Lazy